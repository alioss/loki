package storage

import (
	"context"
	"time"

	"github.com/go-kit/log"
	"github.com/pkg/errors"
	"github.com/prometheus/client_golang/prometheus"
	"github.com/prometheus/common/model"
	"github.com/prometheus/prometheus/model/labels"

	"github.com/grafana/dskit/tenant"

	"github.com/grafana/loki/pkg/iter"
	"github.com/grafana/loki/pkg/logproto"
	"github.com/grafana/loki/pkg/logql"
	"github.com/grafana/loki/pkg/logqlmodel/stats"
	"github.com/grafana/loki/pkg/querier/astmapper"
	"github.com/grafana/loki/pkg/storage/chunk"
	"github.com/grafana/loki/pkg/storage/chunk/cache"
	"github.com/grafana/loki/pkg/storage/chunk/client"
	"github.com/grafana/loki/pkg/storage/chunk/fetcher"
	"github.com/grafana/loki/pkg/storage/config"
	"github.com/grafana/loki/pkg/storage/stores"
	"github.com/grafana/loki/pkg/storage/stores/series"
	"github.com/grafana/loki/pkg/storage/stores/series/index"
	"github.com/grafana/loki/pkg/usagestats"
	"github.com/grafana/loki/pkg/util"
	"github.com/grafana/loki/pkg/util/deletion"
)

var (
	indexTypeStats  = usagestats.NewString("store_index_type")
	objectTypeStats = usagestats.NewString("store_object_type")
	schemaStats     = usagestats.NewString("store_schema")
)

// Store is the Loki chunk store to retrieve and save chunks.
type Store interface {
	stores.Store
	SelectSamples(ctx context.Context, req logql.SelectSampleParams) (iter.SampleIterator, error)
	SelectLogs(ctx context.Context, req logql.SelectLogParams) (iter.EntryIterator, error)
	Series(ctx context.Context, req logql.SelectLogParams) ([]logproto.SeriesIdentifier, error)
	GetSchemaConfigs() []config.PeriodConfig
	SetChunkFilterer(chunkFilter chunk.RequestChunkFilterer)
}

type store struct {
	stores.Store
	composite *stores.CompositeStore

	cfg       Config
	storeCfg  config.ChunkStoreConfig
	schemaCfg config.SchemaConfig

	chunkMetrics       *ChunkMetrics
	chunkClientMetrics client.ChunkClientMetrics
	clientMetrics      ClientMetrics
	registerer         prometheus.Registerer

	indexReadCache   cache.Cache
	chunksCache      cache.Cache
	writeDedupeCache cache.Cache

	limits StoreLimits
	logger log.Logger

	chunkFilterer chunk.RequestChunkFilterer
}

// NewStore creates a new Loki Store using configuration supplied.
func NewStore(cfg Config, storeCfg config.ChunkStoreConfig, schemaCfg config.SchemaConfig,
	limits StoreLimits, clientMetrics ClientMetrics, registerer prometheus.Registerer, logger log.Logger,
) (Store, error) {
	if len(schemaCfg.Configs) != 0 {
		if index := config.ActivePeriodConfig(schemaCfg.Configs); index != -1 && index < len(schemaCfg.Configs) {
			indexTypeStats.Set(schemaCfg.Configs[index].IndexType)
			objectTypeStats.Set(schemaCfg.Configs[index].ObjectType)
			schemaStats.Set(schemaCfg.Configs[index].Schema)
		}
	}

	indexReadCache, err := cache.New(cfg.IndexQueriesCacheConfig, registerer, logger)
	if err != nil {
		return nil, err
	}

	writeDedupeCache, err := cache.New(storeCfg.WriteDedupeCacheConfig, registerer, logger)
	if err != nil {
		return nil, err
	}

	chunkCacheCfg := storeCfg.ChunkCacheConfig
	chunkCacheCfg.Prefix = "chunks"
	chunksCache, err := cache.New(chunkCacheCfg, registerer, logger)
	if err != nil {
		return nil, err
	}

	// Cache is shared by multiple stores, which means they will try and Stop
	// it more than once.  Wrap in a StopOnce to prevent this.
	indexReadCache = cache.StopOnce(indexReadCache)
	chunksCache = cache.StopOnce(chunksCache)
	writeDedupeCache = cache.StopOnce(writeDedupeCache)

	// Lets wrap all caches except chunksCache with CacheGenMiddleware to facilitate cache invalidation using cache generation numbers.
	// chunksCache is not wrapped because chunks content can't be anyways modified without changing its ID so there is no use of
	// invalidating chunks cache. Also chunks can be fetched only by their ID found in index and we are anyways removing the index and invalidating index cache here.
	indexReadCache = cache.NewCacheGenNumMiddleware(indexReadCache)
	writeDedupeCache = cache.NewCacheGenNumMiddleware(writeDedupeCache)

	err = schemaCfg.Load()
	if err != nil {
		return nil, errors.Wrap(err, "error loading schema config")
	}
	stores := stores.NewCompositeStore(limits)

	s := &store{
		Store:     stores,
		composite: stores,
		cfg:       cfg,
		storeCfg:  storeCfg,
		schemaCfg: schemaCfg,

		chunkClientMetrics: client.NewChunkClientMetrics(registerer),
		clientMetrics:      clientMetrics,
		chunkMetrics:       NewChunkMetrics(registerer, cfg.MaxChunkBatchSize),
		registerer:         registerer,

		indexReadCache:   indexReadCache,
		chunksCache:      chunksCache,
		writeDedupeCache: writeDedupeCache,

		logger: logger,
		limits: limits,
	}
	if err := s.init(); err != nil {
		return nil, err
	}
	return s, nil
}

func (s *store) init() error {
	for _, p := range s.schemaCfg.Configs {
		chunkClient, err := s.chunkClientForPeriod(p)
		if err != nil {
			return err
		}
		f, err := fetcher.New(s.chunksCache, s.storeCfg.ChunkCacheStubs(), s.schemaCfg, chunkClient, s.storeCfg.ChunkCacheConfig.AsyncCacheWriteBackConcurrency, s.storeCfg.ChunkCacheConfig.AsyncCacheWriteBackBufferSize)
		if err != nil {
			return err
		}

		w, idx, stop, err := s.storeForPeriod(p, chunkClient, f)
		if err != nil {
			return err
		}
		s.composite.AddStore(p.From.Time, f, idx, w, stop)
	}
	return nil
}

func (s *store) chunkClientForPeriod(p config.PeriodConfig) (client.Client, error) {
	objectStoreType := p.ObjectType
	if objectStoreType == "" {
		objectStoreType = p.IndexType
	}
	chunkClientReg := prometheus.WrapRegistererWith(
		prometheus.Labels{"component": "chunk-store-" + p.From.String()}, s.registerer)

	chunks, err := NewChunkClient(objectStoreType, s.cfg, s.schemaCfg, s.clientMetrics, chunkClientReg)
	if err != nil {
		return nil, errors.Wrap(err, "error creating object client")
	}

	chunks = client.NewMetricsChunkClient(chunks, s.chunkClientMetrics)
	return chunks, nil
}

func (s *store) storeForPeriod(p config.PeriodConfig, chunkClient client.Client, f *fetcher.Fetcher) (stores.ChunkWriter, stores.Index, func(), error) {
	// todo switch tsdb.

	indexClientReg := prometheus.WrapRegistererWith(
		prometheus.Labels{"component": "index-store-" + p.From.String()}, s.registerer)

	idx, err := NewIndexClient(p.IndexType, s.cfg, s.schemaCfg, s.limits, s.clientMetrics, indexClientReg)
	if err != nil {
		return nil, nil, nil, errors.Wrap(err, "error creating index client")
	}
	idx = index.NewCachingIndexClient(idx, s.indexReadCache, s.cfg.IndexCacheValidity, s.limits, s.logger, s.cfg.DisableBroadIndexQueries)
	schema, err := index.CreateSchema(p)
	if err != nil {
		return nil, nil, nil, err
	}
	if s.storeCfg.CacheLookupsOlderThan != 0 {
		schema = index.NewSchemaCaching(schema, time.Duration(s.storeCfg.CacheLookupsOlderThan))
	}

	return series.NewWriter(f, s.schemaCfg, idx, schema, s.writeDedupeCache, s.storeCfg.DisableIndexDeduplication),
		series.NewIndexStore(s.schemaCfg, schema, idx, f, s.cfg.MaxChunkBatchSize),
		func() {
			chunkClient.Stop()
			f.Stop()
			idx.Stop()
		},
		nil
}

// decodeReq sanitizes an incoming request, rounds bounds, appends the __name__ matcher,
// and adds the "__cortex_shard__" label if this is a sharded query.
// todo(cyriltovena) refactor this.
func decodeReq(req logql.QueryParams) ([]*labels.Matcher, model.Time, model.Time, error) {
	expr, err := req.LogSelector()
	if err != nil {
		return nil, 0, 0, err
	}

	matchers := expr.Matchers()
	nameLabelMatcher, err := labels.NewMatcher(labels.MatchEqual, labels.MetricName, "logs")
	if err != nil {
		return nil, 0, 0, err
	}
	matchers = append(matchers, nameLabelMatcher)
	if err != nil {
		return nil, 0, 0, err
	}
	matchers, err = injectShardLabel(req.GetShards(), matchers)
	if err != nil {
		return nil, 0, 0, err
	}
	from, through := util.RoundToMilliseconds(req.GetStart(), req.GetEnd())
	return matchers, from, through, nil
}

func injectShardLabel(shards []string, matchers []*labels.Matcher) ([]*labels.Matcher, error) {
	if shards != nil {
		parsed, err := logql.ParseShards(shards)
		if err != nil {
			return nil, err
		}
		for _, s := range parsed {
			shardMatcher, err := labels.NewMatcher(
				labels.MatchEqual,
				astmapper.ShardLabel,
				s.String(),
			)
			if err != nil {
				return nil, err
			}
			matchers = append(matchers, shardMatcher)
			break // nolint:staticcheck
		}
	}
	return matchers, nil
}

func (s *store) SetChunkFilterer(chunkFilterer chunk.RequestChunkFilterer) {
	s.chunkFilterer = chunkFilterer
	s.Store.SetChunkFilterer(chunkFilterer)
}

// lazyChunks is an internal function used to resolve a set of lazy chunks from the store without actually loading them. It's used internally by `LazyQuery` and `GetSeries`
func (s *store) lazyChunks(ctx context.Context, matchers []*labels.Matcher, from, through model.Time) ([]*LazyChunk, error) {
	userID, err := tenant.TenantID(ctx)
	if err != nil {
		return nil, err
	}

	stats := stats.FromContext(ctx)

	chks, fetchers, err := s.GetChunkRefs(ctx, userID, from, through, matchers...)
	if err != nil {
		return nil, err
	}

	var prefiltered int
	var filtered int
	for i := range chks {
		prefiltered += len(chks[i])
		stats.AddChunksRef(int64(len(chks[i])))
		chks[i] = filterChunksByTime(from, through, chks[i])
		filtered += len(chks[i])
	}

	s.chunkMetrics.refs.WithLabelValues(statusDiscarded).Add(float64(prefiltered - filtered))
	s.chunkMetrics.refs.WithLabelValues(statusMatched).Add(float64(filtered))

	// creates lazychunks with chunks ref.
	lazyChunks := make([]*LazyChunk, 0, filtered)
	for i := range chks {
		for _, c := range chks[i] {
			lazyChunks = append(lazyChunks, &LazyChunk{Chunk: c, Fetcher: fetchers[i]})
		}
	}
	return lazyChunks, nil
}

func (s *store) Series(ctx context.Context, req logql.SelectLogParams) ([]logproto.SeriesIdentifier, error) {
	userID, err := tenant.TenantID(ctx)
	if err != nil {
		return nil, err
	}
	var from, through model.Time
	var matchers []*labels.Matcher

	// The Loki parser doesn't allow for an empty label matcher but for the Series API
	// we allow this to select all series in the time range.
	if req.Selector == "" {
		from, through = util.RoundToMilliseconds(req.Start, req.End)
		nameLabelMatcher, err := labels.NewMatcher(labels.MatchEqual, labels.MetricName, "logs")
		if err != nil {
			return nil, err
		}
		matchers = []*labels.Matcher{nameLabelMatcher}
		matchers, err = injectShardLabel(req.GetShards(), matchers)
		if err != nil {
			return nil, err
		}
	} else {
		var err error
		matchers, from, through, err = decodeReq(req)
		if err != nil {
			return nil, err
		}
	}
	series, err := s.Store.GetSeries(ctx, userID, from, through, matchers...)
	if err != nil {
		return nil, err
	}
	result := make([]logproto.SeriesIdentifier, len(series))
	for i, s := range series {
		result[i] = logproto.SeriesIdentifier{
			Labels: s.Map(),
		}
	}
	return result, nil
}

// SelectLogs returns an iterator that will query the store for more chunks while iterating instead of fetching all chunks upfront
// for that request.
func (s *store) SelectLogs(ctx context.Context, req logql.SelectLogParams) (iter.EntryIterator, error) {
	matchers, from, through, err := decodeReq(req)
	if err != nil {
		return nil, err
	}

	lazyChunks, err := s.lazyChunks(ctx, matchers, from, through)
	if err != nil {
		return nil, err
	}

	if len(lazyChunks) == 0 {
		return iter.NoopIterator, nil
	}

	expr, err := req.LogSelector()
	if err != nil {
		return nil, err
	}

	pipeline, err := expr.Pipeline()
	if err != nil {
		return nil, err
	}

	pipeline, err = deletion.SetupPipeline(req, pipeline)
	if err != nil {
		return nil, err
	}
<<<<<<< HEAD

	var chunkFilterer ChunkFilterer
=======
	var chunkFilterer chunk.Filterer
>>>>>>> 8994eca7
	if s.chunkFilterer != nil {
		chunkFilterer = s.chunkFilterer.ForRequest(ctx)
	}

	return newLogBatchIterator(ctx, s.schemaCfg, s.chunkMetrics, lazyChunks, s.cfg.MaxChunkBatchSize, matchers, pipeline, req.Direction, req.Start, req.End, chunkFilterer)
}

func (s *store) SelectSamples(ctx context.Context, req logql.SelectSampleParams) (iter.SampleIterator, error) {
	matchers, from, through, err := decodeReq(req)
	if err != nil {
		return nil, err
	}

	lazyChunks, err := s.lazyChunks(ctx, matchers, from, through)
	if err != nil {
		return nil, err
	}

	if len(lazyChunks) == 0 {
		return iter.NoopIterator, nil
	}

	expr, err := req.Expr()
	if err != nil {
		return nil, err
	}

	extractor, err := expr.Extractor()
	if err != nil {
		return nil, err
	}

	extractor, err = deletion.SetupExtractor(req, extractor)
	if err != nil {
		return nil, err
	}

<<<<<<< HEAD
	var chunkFilterer ChunkFilterer
=======
	if len(lazyChunks) == 0 {
		return iter.NoopIterator, nil
	}
	var chunkFilterer chunk.Filterer
>>>>>>> 8994eca7
	if s.chunkFilterer != nil {
		chunkFilterer = s.chunkFilterer.ForRequest(ctx)
	}

	return newSampleBatchIterator(ctx, s.schemaCfg, s.chunkMetrics, lazyChunks, s.cfg.MaxChunkBatchSize, matchers, extractor, req.Start, req.End, chunkFilterer)
}

func (s *store) GetSchemaConfigs() []config.PeriodConfig {
	return s.schemaCfg.Configs
}

func filterChunksByTime(from, through model.Time, chunks []chunk.Chunk) []chunk.Chunk {
	filtered := make([]chunk.Chunk, 0, len(chunks))
	for _, chunk := range chunks {
		if chunk.Through < from || through < chunk.From {
			continue
		}
		filtered = append(filtered, chunk)
	}
	return filtered
}<|MERGE_RESOLUTION|>--- conflicted
+++ resolved
@@ -368,12 +368,8 @@
 	if err != nil {
 		return nil, err
 	}
-<<<<<<< HEAD
-
-	var chunkFilterer ChunkFilterer
-=======
+
 	var chunkFilterer chunk.Filterer
->>>>>>> 8994eca7
 	if s.chunkFilterer != nil {
 		chunkFilterer = s.chunkFilterer.ForRequest(ctx)
 	}
@@ -411,14 +407,7 @@
 		return nil, err
 	}
 
-<<<<<<< HEAD
-	var chunkFilterer ChunkFilterer
-=======
-	if len(lazyChunks) == 0 {
-		return iter.NoopIterator, nil
-	}
 	var chunkFilterer chunk.Filterer
->>>>>>> 8994eca7
 	if s.chunkFilterer != nil {
 		chunkFilterer = s.chunkFilterer.ForRequest(ctx)
 	}
